--- conflicted
+++ resolved
@@ -22,11 +22,7 @@
   gnbsim-image:
     type: oci-image
     description: OCI image for 5G gnbsim
-<<<<<<< HEAD
-    upstream-source: ghcr.io/canonical/sdcore-gnbsim:1.5.0
-=======
     upstream-source: ghcr.io/canonical/sdcore-gnbsim:1.6.0
->>>>>>> 09deaca9
 
 storage:
   config:
