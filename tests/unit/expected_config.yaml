--- conflicted
+++ resolved
@@ -129,8 +129,4 @@
   description: gNodeB sim initial configuration
   version: 1.0.0
 logger:
-<<<<<<< HEAD
-  logLevel: info
-=======
-  logLevel: debug
->>>>>>> 09deaca9
+  logLevel: info